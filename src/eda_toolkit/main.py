--- conflicted
+++ resolved
@@ -3323,15 +3323,6 @@
         axes[0].set_xlabel(f"{feature_name}")
 
         # Histplot
-<<<<<<< HEAD
-        sns.histplot(x=feature_, ax=axes[1])
-        axes[1].set_title(f"Histplot: {feature_name} (Scale: {scale_conversion})")
-
-        # Boxplot
-        sns.boxplot(x=feature_, ax=axes[2])
-        axes[2].set_title(f"Boxplot: {feature_name} (Scale: {scale_conversion})")
-
-=======
         sns.histplot(
             x=feature_,
             ax=axes[1],
@@ -3347,7 +3338,6 @@
             **(box_kws or {}),
         )
         axes[2].set_title(f"Boxplot: {feature_name} (Scale: {scale_conversion})")
->>>>>>> 49f405b5
 
         # Only show lower and upper cutoffs below the boxplot
         axes[2].set_xlabel(
